--- conflicted
+++ resolved
@@ -1,797 +1,794 @@
-"""Task graph framework."""
-import time
-import heapq
-import pprint
-import collections
-import hashlib
-import json
-import pickle
-import os
-import logging
-import multiprocessing
-import threading
-import errno
-try:
-    import Queue as queue
-except ImportError:
-    # Python3 renamed queue as queue
-    import queue
-import inspect
-import abc
-
-# Superclass for ABCs, compatible with python 2.7+ that replaces __metaclass__
-# usage that is no longer clearly documented in python 3 (if it's even present
-# at all ... __metaclass__ has been removed from the python data model docs)
-# Taken from https://stackoverflow.com/a/38668373/299084
-ABC = abc.ABCMeta('ABC', (object,), {'__slots__': ()})
-
-try:
-    import psutil
-    HAS_PSUTIL = True
-    if psutil.WINDOWS:
-        # Windows' scheduler doesn't use POSIX niceness.
-        PROCESS_LOW_PRIORITY = psutil.BELOW_NORMAL_PRIORITY_CLASS
-    else:
-        # On POSIX, use system niceness.
-        # -20 is high priority, 0 is normal priority, 19 is low priority.
-        # 10 here is an abritrary selection that's probably nice enough.
-        PROCESS_LOW_PRIORITY = 10
-except ImportError:
-    HAS_PSUTIL = False
-
-LOGGER = logging.getLogger('Task')
-
-
-try:
-    dict.itervalues
-except AttributeError:
-    # Python 3
-    # range is an iterator in python3.
-    xrange = range
-    # In python2, basestring is the common superclass of str and unicode.  In
-    # python3, we'll probably only be dealing with str objects.
-    basestring = str
-    def itervalues(d):
-        """Python 2/3 compatibility iterator over d.values()"""
-        return iter(d.values())
-else:
-    # Python 2
-    def itervalues(d):
-        """Python 2/3 compatibility alias for d.itervalues()"""
-        return d.itervalues()
-
-
-class TaskGraph(object):
-    """Encapsulates the worker and tasks states for parallel processing."""
-
-    def __init__(
-            self, taskgraph_cache_dir_path, n_workers,
-            reporting_interval=None):
-        """Create a task graph.
-
-        Creates an object for building task graphs, executing them,
-        parallelizing independent work notes, and avoiding repeated calls.
-
-        Parameters:
-            taskgraph_cache_dir_path (string): path to a directory that
-                either contains a taskgraph cache from a previous instance or
-                will create a new one if none exists.
-            n_workers (int): number of parallel *subprocess* workers to allow
-                during task graph execution.  If set to 0, don't use
-                subprocesses.  If set to <0, use only the main thread for any
-                execution and scheduling. In the case of the latter,
-                `add_task` will be a blocking call.
-<<<<<<< HEAD
-            reporting_interval (scalar): if not None, report status of task
-                graph every `reporting_interval` seconds.
-=======
-
->>>>>>> fafcffb6
-        """
-        # the work queue is the feeder to active worker threads
-        self.taskgraph_cache_dir_path = taskgraph_cache_dir_path
-        self.n_workers = n_workers
-
-        # keep track if the task graph has been forcibly terminated
-        self.terminated = False
-
-        # use this to keep track of all the tasks added to the graph by their
-        # task ids. Used to determine if an identical task has been added
-        # to the taskgraph during `add_task`
-        self.task_id_map = dict()
-
-        # used in monitoring task graph execution.
-        self.n_tasks_complete = 0
-
-        # used to remember if task_graph has been closed
-        self.closed = False
-
-        # if n_workers > 0 this will be a multiprocessing pool used to execute
-        # the __call__ functions in Tasks
-        self.worker_pool = None
-
-        # no need to set up schedulers if n_workers is single threaded
-        if n_workers < 0:
-            return
-
-        # set up multrpocessing if n_workers > 0
-        if n_workers > 0:
-            self.worker_pool = multiprocessing.Pool(n_workers)
-            if HAS_PSUTIL:
-                parent = psutil.Process()
-                parent.nice(PROCESS_LOW_PRIORITY)
-                for child in parent.children():
-                    try:
-                        child.nice(PROCESS_LOW_PRIORITY)
-                    except psutil.NoSuchProcess:
-                        LOGGER.warn(
-                            "NoSuchProcess exception encountered when trying "
-                            "to nice %s. This might be a bug in `psutil` so "
-                            "it should be okay to ignore.")
-
-        if reporting_interval is not None:
-            monitor_thread = threading.Thread(
-                target=self._execution_monitor,
-                args=(reporting_interval,),
-                name='_execution_monitor')
-            monitor_thread.daemon = True
-            monitor_thread.start()
-
-        # used to synchronize a pass through potential tasks to add to the
-        # work queue
-        self.work_queue = queue.Queue()
-        self.worker_semaphore = threading.Semaphore(max(1, n_workers))
-        # launch threads to manage the workers
-        for thread_id in xrange(max(1, n_workers)):
-            worker_thread = threading.Thread(
-                target=self._task_worker,
-                name='taskgraph_worker_thread_%d' % thread_id)
-            worker_thread.daemon = True
-            worker_thread.start()
-
-        # tasks that get passed add_task get put in this queue for scheduling
-        self.waiting_task_queue = queue.Queue()
-        waiting_task_scheduler = threading.Thread(
-            target=self._process_waiting_tasks,
-            name='_waiting_task_scheduler')
-        waiting_task_scheduler.daemon = True
-        waiting_task_scheduler.start()
-
-        # tasks in the work ready queue have dependencies satisfied but need
-        # priority scheduling
-        self.work_ready_queue = queue.Queue()
-        priority_task_scheduler = threading.Thread(
-            target=self._schedule_priority_tasks,
-            name='_priority_task_scheduler')
-        priority_task_scheduler.daemon = True
-        priority_task_scheduler.start()
-
-    def _task_worker(self):
-        """Execute and manage Task objects."""
-        for task in iter(self.work_queue.get, 'STOP'):
-            try:
-                # precondition: task wouldn't be in queue if it were
-                # precalculated
-                task._call()
-                self.worker_semaphore.release()
-                self.waiting_task_queue.put((task, 'done'))
-            except Exception:
-                # An error occurred on a call, terminate the taskgraph
-                LOGGER.exception(
-                    'A taskgraph _task_worker failed on Task '
-                    '%s. Terminating taskgraph.', task)
-                self._terminate()
-                raise
-
-    def add_task(
-            self, func=None, args=None, kwargs=None, task_name=None,
-            target_path_list=None, ignore_path_list=None,
-            dependent_task_list=None, ignore_directories=True,
-            priority=0):
-        """Add a task to the task graph.
-
-        Parameters:
-            func (callable): target function
-            args (list): argument list for `func`
-            kwargs (dict): keyword arguments for `func`
-            target_path_list (list): if not None, a list of file paths that
-                are expected to be output by `func`.  If any of these paths
-                don't exist, or their timestamp is earlier than an input
-                arg or work token, func will be executed.
-
-                If `None`, any identical calls to `add_task` will be skipped
-                for the TaskGraph object. A future TaskGraph object will
-                re-run an exact call once for its lifetime. The reasoning is
-                that it is likely the user wishes to run a target-less task
-                once for the lifetime of a task-graph, but would otherwise
-                not have a transient result that could be re-used in a
-                future instantiation of a TaskGraph object.
-            task_name (string): if not None, this value is used to identify
-                the task in logging messages.
-            ignore_path_list (list): list of file paths that could be in
-                args/kwargs that should be ignored when considering timestamp
-                hashes.
-            dependent_task_list (list): list of `Task`s that this task must
-                `join` before executing.
-            ignore_directories (boolean): if the existence/timestamp of any
-                directories discovered in args or kwargs is used as part
-                of the work token hash.
-            priority (numeric): the priority of a task is considered when
-                there is more than one task whose dependencies have been
-                met and are ready for scheduling. Tasks are inserted into the
-                work queue in order of decreasing priority. This value can be
-                positive, negative, and/or floating point.
-
-        Returns:
-            Task which was just added to the graph or an existing Task that
-            has the same signature and has already been added to the
-            TaskGraph.
-
-        """
-        try:
-            if self.closed:
-                raise ValueError(
-                    "The task graph is closed and cannot accept more tasks.")
-            if args is None:
-                args = []
-            if kwargs is None:
-                kwargs = {}
-            if task_name is None:
-                task_name = 'unnamed_task'
-            if dependent_task_list is None:
-                dependent_task_list = []
-            if target_path_list is None:
-                target_path_list = []
-            if ignore_path_list is None:
-                ignore_path_list = []
-            if func is None:
-                func = lambda: None
-
-            task_name = '%s_%d' % (task_name, len(self.task_id_map))
-            new_task = Task(
-                task_name, func, args, kwargs, target_path_list,
-                ignore_path_list, dependent_task_list, ignore_directories,
-                self.worker_pool, self.taskgraph_cache_dir_path, priority)
-            task_hash = new_task.task_hash
-
-            # it may be this task was already created in an earlier call,
-            # use that object in its place
-            if task_hash in self.task_id_map:
-                return self.task_id_map[task_hash]
-
-            self.task_id_map[task_hash] = new_task
-
-            if self.n_workers < 0:
-                # call directly if single threaded
-                if not new_task.is_precalculated():
-                    LOGGER.debug(
-                        "single thread: %s is not precalculated, "
-                        "invoking call", task_name)
-                    new_task._call()
-                else:
-                    LOGGER.debug(
-                        "single thread: %s is precalculated, "
-                        "skipping call", task_name)
-                    new_task._task_complete_event.set()
-            else:
-                # send to scheduler
-                if not new_task.is_precalculated():
-                    LOGGER.debug(
-                        "multithreaded: %s is not precalculated, sending to "
-                        "scheduler", task_name)
-                    self.waiting_task_queue.put((new_task, 'wait'))
-                else:
-                    # this is a shortcut to clear pre-calculated tasks
-                    LOGGER.debug(
-                        "multithreaded: %s is precalculated, alerting the "
-                        "scheduler", task_name)
-                    new_task._task_complete_event.set()
-                    self.waiting_task_queue.put((new_task, 'done'))
-
-            return new_task
-
-        except Exception:
-            # something went wrong, shut down the taskgraph
-            self._terminate()
-            raise
-
-    def _execution_monitor(self, reporting_interval):
-        """Log state of taskgraph every `reporting_interval` seconds."""
-        start_time = time.time()
-        while True:
-            if self.terminated:
-                break
-            LOGGER.info(
-                "taskgraph execution status: tasks added: %d "
-                "tasks complete: %d "
-                "task graph open: %s " % (
-                    len(self.task_id_map), self.n_tasks_complete,
-                    not self.closed))
-            time.sleep(
-                reporting_interval - (
-                    (time.time() - start_time)) % reporting_interval)
-
-    def _schedule_priority_tasks(self):
-        """Priority schedules the `self.work_ready` queue.
-
-        Reads the `self.work_ready` queue and feeds in highest priority tasks
-        when the self.work_queue is ready for them.
-        """
-        stopped = False
-        priority_queue = []
-        while not stopped:
-            while True:
-                try:
-                    # only block if the priority queque is empty
-                    task = self.work_ready_queue.get(not priority_queue)
-                    if task == 'STOP':
-                        # encounter STOP so break and don't get more elements
-                        stopped = True
-                        break
-                    # push task to priority queue
-                    heapq.heappush(priority_queue, task)
-                except queue.Empty:
-                    # this triggers when work_ready_queue is empty and
-                    # there's something in the work_ready_queue
-                    break
-            # only put elements if there are workers available
-            self.worker_semaphore.acquire()
-            while priority_queue:
-                # push high priority on the queue until queue is full
-                # or if thread is stopped, drain the priority queue
-                self.work_queue.put(priority_queue[0])
-                heapq.heappop(priority_queue)
-                if not stopped:
-                    # by stopping after one put, we can give the chance for
-                    # other higher priority tasks to flow in
-                    break
-        # got a 'STOP' so signal worker threads to stop too
-        for _ in xrange(max(1, self.n_workers)):
-            self.work_queue.put('STOP')
-
-    def _process_waiting_tasks(self):
-        """Process any tasks that are waiting on dependencies.
-
-        This worker monitors the self.waiting_task_queue queue and looks for
-        (task, 'wait'), or (task, 'done') tuples.
-
-        If mode is 'wait' the task is indexed locally with reference to
-        its incomplete tasks. If its dependent tasks are complete, the
-        task is sent to the work queue. If mode is 'done' this signals the
-        worker to re-'wait' any task that was dependent on the one that
-        arrived in the queue.
-        """
-        task_dependent_map = collections.defaultdict(set)
-        dependent_task_map = collections.defaultdict(set)
-        completed_tasks = set()
-        for task, mode in iter(self.waiting_task_queue.get, 'STOP'):
-            tasks_ready_to_work = set()
-            if mode == 'wait':
-                # see if this task's dependencies are satisfied, if so send
-                # to work.
-                outstanding_dependent_task_list = [
-                    dep_task for dep_task in task.dependent_task_list
-                    if dep_task not in completed_tasks]
-                if not outstanding_dependent_task_list:
-                    # if nothing is outstanding, send to work queue
-                    tasks_ready_to_work.add(task)
-
-                # there are unresolved tasks that the waiting process
-                # scheduler has not been notified of. Record dependencies.
-                for dep_task in outstanding_dependent_task_list:
-                    # keep track of the tasks that are dependent on dep_task
-                    task_dependent_map[dep_task].add(task)
-                    # keep track of the tasks that prevent this one from
-                    # executing
-                    dependent_task_map[task].add(dep_task)
-            elif mode == 'done':
-                # invariant: task has not previously been sent as a 'done'
-                # notification and task is done.
-                completed_tasks.add(task)
-                self.n_tasks_complete += 1
-                if task not in task_dependent_map:
-                    # this can occur if add_task identifies task is complete
-                    # before any other analysis.
-                    continue
-                for waiting_task in task_dependent_map[task]:
-                    # remove `task` from the set of tasks that `waiting_task`
-                    # was waiting on.
-                    dependent_task_map[waiting_task].remove(task)
-                    # if there aren't any left, we can push `waiting_task`
-                    # to the work queue
-                    if not dependent_task_map[waiting_task]:
-                        # if we removed the last task we can put it to the
-                        # work queue
-                        tasks_ready_to_work.add(waiting_task)
-                del task_dependent_map[task]
-            for ready_task in sorted(
-                    tasks_ready_to_work, key=lambda x: x.priority):
-                self.work_ready_queue.put(ready_task)
-            tasks_ready_to_work = None
-        # if we got here, the waiting task queue is shut down, pass signal
-        # to the lower queue
-        self.work_ready_queue.put('STOP')
-
-    def join(self, timeout=None):
-        """Join all threads in the graph.
-
-        Parameters:
-            timeout (float): if not none will attempt to join subtasks with
-                this value. If a subtask times out, the whole function will
-                timeout.
-
-        Returns:
-            True if successful join, False if timed out.
-
-        """
-        # if single threaded, nothing to join.
-        if self.n_workers < 0:
-            return True
-        try:
-            timedout = False
-            for task in itervalues(self.task_id_map):
-                timedout = not task.join(timeout)
-                # if the last task timed out then we want to timeout for all
-                # of the task graph
-                if timedout:
-                    break
-            if self.closed:
-                # inject sentinels to the queues
-                self.waiting_task_queue.put('STOP')
-            return not timedout
-        except Exception:
-            # If there's an exception on a join it means that a task failed
-            # to execute correctly. Print a helpful message then terminate the
-            # taskgraph object.
-            LOGGER.exception(
-                "Exception raised when joining task %s. It's possible "
-                "that this task did not cause the exception, rather another "
-                "exception terminated the task_graph. Check the log to see "
-                "if there are other exceptions.", task)
-            self._terminate()
-            raise
-
-    def close(self):
-        """Prevent future tasks from being added to the work queue."""
-        if self.closed:
-            return
-        self.closed = True
-
-    def _terminate(self):
-        """Forcefully terminate remaining task graph computation."""
-        if self.terminated:
-            return
-        self.close()
-        if self.n_workers > 0:
-            self.worker_pool.terminate()
-        for task in itervalues(self.task_id_map):
-            task._terminate()
-        self.terminated = True
-
-
-class Task(object):
-    """Encapsulates work/task state for multiprocessing."""
-
-    def __init__(
-            self, task_name, func, args, kwargs, target_path_list,
-            ignore_path_list, dependent_task_list, ignore_directories,
-            worker_pool, cache_dir, priority):
-        """Make a Task.
-
-        Parameters:
-            task_name (int): unique task id from the task graph.
-            func (function): a function that takes the argument list
-                `args`
-            args (tuple): a list of arguments to pass to `func`.  Can be
-                None.
-            kwargs (dict): keyword arguments to pass to `func`.  Can be
-                None.
-            target_path_list (list): a list of filepaths that this task
-                should generate.
-            dependent_task_list (list of Task): a list of other
-                `Task`s that are to be invoked before `func(args)` is
-                invoked.
-            target_path_list (list): list of filepaths expected
-                to be generated by this func and args/kwargs.
-            ignore_path_list (list): list of file paths that could be in
-                args/kwargs that should be ignored when considering timestamp
-                hashes.
-            ignore_directories (boolean): if the existence/timestamp of any
-                directories discovered in args or kwargs is used as part
-                of the work token hash.
-            worker_pool (multiprocessing.Pool): if not None, is a
-                multiprocessing pool that can be used for `_call` execution.
-            cache_dir (string): path to a directory to both write and expect
-                data recorded from a previous Taskgraph run.
-            priority (numeric): the priority of a task is considered when
-                there is more than one task whose dependencies have been
-                met and are ready for scheduling. Tasks are inserted into the
-                work queue in order of decreasing priority. This value can be
-                positive, negative, and/or floating point.
-
-        """
-        self.task_name = task_name
-        self.func = func
-        self.args = args
-        self.kwargs = kwargs
-        self.target_path_list = target_path_list
-        self.dependent_task_list = dependent_task_list
-        self.target_path_list = target_path_list
-        self.ignore_path_list = ignore_path_list
-        self.ignore_directories = ignore_directories
-        self.worker_pool = worker_pool
-        # invert the priority since heapq goes smallest to largest
-        self.priority = -priority
-
-        self.terminated = False
-        self.exception_object = None
-
-        # Used to ensure only one attempt at executing and also a mechanism
-        # to see when Task is complete
-        self._task_complete_event = threading.Event()
-
-        # calculate the unique hash of the Task
-        try:
-            if not hasattr(Task, 'func_source_map'):
-                Task.func_source_map = {}
-            # memoize func source code because it's likely we'll import
-            # the same func many times and reflection is slow
-            if self.func not in Task.func_source_map:
-                Task.func_source_map[self.func] = (
-                    inspect.getsource(self.func))
-            source_code = Task.func_source_map[self.func]
-        except (IOError, TypeError):
-            # many reasons for this, for example, frozen Python code won't
-            # have source code, so just leave blank
-            source_code = ''
-
-        # This gets a list of the files and their file stats that can be found
-        # in args and kwargs but ignores anything specifically targeted or
-        # an expected result. This will allow a task to change its hash in
-        # case a different version of a file was passed in.
-        file_stat_list = list(_get_file_stats(
-            [self.args, self.kwargs],
-            self.target_path_list+self.ignore_path_list,
-            self.ignore_directories))
-
-        task_string = '%s:%s:%s:%s:%s:%s' % (
-            self.func.__name__, pickle.dumps(self.args),
-            json.dumps(self.kwargs, sort_keys=True), source_code,
-            self.target_path_list, str(file_stat_list))
-
-        self.task_hash = hashlib.sha1(task_string.encode('utf-8')).hexdigest()
-
-        # get ready to make a directory and target based on hashname
-        # take the first 3 characters of the hash and make a subdirectory
-        # for each so we don't blowup the filesystem with a bunch of files in
-        # one directory
-        self.task_cache_path = os.path.join(
-            cache_dir, *(
-                [x for x in self.task_hash[0:3]] +
-                [self.task_hash + '.json']))
-
-    def __eq__(self, other):
-        """Two tasks are equal if their hashes are equal."""
-        if isinstance(self, other.__class__):
-            return self.task_hash == other.task_hash
-        return False
-
-    def __hash__(self):
-        """Return the base-16 integer hash of this hash string."""
-        return int(self.task_hash, 16)
-
-    def __ne__(self, other):
-        """Inverse of __eq__."""
-        return not self.__eq__(other)
-
-    def __lt__(self, other):
-        """Less than based on priority."""
-        return self.priority < other.priority
-
-    def __str__(self):
-        """Create a string representation of a Task."""
-        return "Task object %s:\n\n" % (id(self)) + pprint.pformat(
-            {
-                "task_name": self.task_name,
-                "priority": self.priority,
-                "target_path_list": self.target_path_list,
-                "dependent_task_list": self.dependent_task_list,
-                "ignore_path_list": self.ignore_path_list,
-                "ignore_directories": self.ignore_directories,
-                "task_hash": self.task_hash,
-                "terminated": self.terminated,
-                "exception_object": self.exception_object,
-            })
-
-    def _call(self):
-        """TaskGraph should invoke this method when ready to execute task.
-
-        Precondition is that the Task dependencies are satisfied.
-
-        Raises:
-            RuntimeError if any target paths are not generated after the
-                function call is complete.
-
-        Returns:
-            A list of file parameters of the target path list.
-
-        """
-        try:
-            if self.terminated:
-                raise RuntimeError(
-                    "Task %s was called after termination.", self.task_hash)
-
-            if self.worker_pool is not None:
-                result = self.worker_pool.apply_async(
-                    func=self.func, args=self.args, kwds=self.kwargs)
-                result.get()
-            else:
-                self.func(*self.args, **self.kwargs)
-
-            missing_target_paths = [
-                target_path for target_path in self.target_path_list
-                if not os.path.exists(target_path)]
-            if missing_target_paths:
-                raise RuntimeError(
-                    "The following paths were expected but not found "
-                    "after the function call: %s" % missing_target_paths)
-
-            # check that the target paths exist
-            result_target_path_stats = list(
-                _get_file_stats([self.target_path_list], [], False))
-            target_path_set = set(self.target_path_list)
-            result_target_path_set = set(
-                [x[0] for x in result_target_path_stats])
-            if target_path_set != result_target_path_set:
-                raise RuntimeError(
-                    "In Task: %s\nMissing expected target path results.\n"
-                    "Expected: %s\nObserved: %s\n" % (
-                        self.task_name, self.target_path_list,
-                        result_target_path_set))
-
-            # otherwise record target path stats in a file located at
-            # self.task_cache_path
-            try:
-                os.makedirs(os.path.dirname(self.task_cache_path))
-            except OSError as exception:
-                if exception.errno != errno.EEXIST:
-                    raise
-            # this step will only record the run for future processes if
-            # there is a concrete expected file on disk. Otherwise results
-            # must be transient between runs and we'd expect to run again.
-            if self.target_path_list:
-                with open(self.task_cache_path, 'wb') as task_cache_file:
-                    pickle.dump(result_target_path_stats, task_cache_file)
-
-            LOGGER.debug("successful run on task %s", self.task_name)
-            # successful run, return target path stats
-            return result_target_path_stats
-        except Exception as e:
-            LOGGER.exception("Exception Task: %s", self)
-            self._terminate(e)
-            raise
-        finally:
-            LOGGER.debug(
-                "setting _task_complete_event on task %s", self.task_name)
-            self._task_complete_event.set()
-
-    def is_complete(self):
-        """Test to determine if Task is complete.
-
-        Returns:
-            False if task thread is still running.
-            True if task thread is stopped and the completion token was
-                created correctly.
-
-        Raises:
-            RuntimeError if the task thread is stopped but no completion
-            token
-
-        """
-        if self.terminated:
-            raise RuntimeError(
-                "is_complete invoked on a terminated task %s" % str(self))
-        if not self._task_complete_event.isSet():
-            # lock is still acquired, so it's not done yet.
-            return False
-        return True
-
-    def is_precalculated(self):
-        """Return true Task can be skipped.
-
-        Returns:
-            True if the Task's target paths exist in the same state as the
-            last recorded run. False otherwise.
-
-        """
-        try:
-            if not os.path.exists(self.task_cache_path):
-                return False
-            with open(self.task_cache_path, 'rb') as task_cache_file:
-                result_target_path_stats = pickle.load(task_cache_file)
-            for path, modified_time, size in result_target_path_stats:
-                if not (os.path.exists(path) and
-                        modified_time == os.path.getmtime(path) and
-                        size == os.path.getsize(path)):
-                    return False
-            return True
-        except EOFError:
-            return False
-
-    def join(self, timeout=None):
-        """Block until task is complete, raise exception if runtime failed."""
-        self._task_complete_event.wait(timeout)
-        return self.is_complete()
-
-    def _terminate(self, exception_object=None):
-        """Invoke to terminate the Task."""
-        self.terminated = True
-        self.exception_object = exception_object
-        self._task_complete_event.set()
-
-
-class EncapsulatedTaskOp(ABC):
-    """Used as a superclass for Task operations that need closures.
-
-    This class will automatically hash the subclass's __call__ method source
-    as well as the arguments to its __init__ function to calculate the
-    Task's unique hash.
-
-    """
-    def __init__(self, *args, **kwargs):
-        # try to get the source code of __call__ so task graph will recompute
-        # if the function has changed
-        args_as_str = str([args, kwargs]).encode('utf-8')
-        try:
-            # hash the args plus source code of __call__
-            id_hash = hashlib.sha1(args_as_str + inspect.getsource(
-                self.__class__.__call__).encode('utf-8')).hexdigest()
-        except IOError:
-            # this will fail if the code is compiled, that's okay just do
-            # the args
-            id_hash = hashlib.sha1(args_as_str)
-        # prefix the classname
-        self.__name__ = '%s_%s' % (self.__class__.__name__, id_hash)
-
-    @abc.abstractmethod
-    def __call__(self, *args, **kwargs):
-        """Empty method meant to be overridden by inheritor."""
-        pass
-
-
-def _get_file_stats(base_value, ignore_list, ignore_directories):
-    """Iterate over any values that are filepaths by getting filestats.
-
-    Parameters:
-        base_value: any python value.
-        ignore_list (list): any paths found in this list are not included
-            as part of the file stats
-        ignore_directories (boolean): If True directories are not
-            considered for filestats.
-
-    Return:
-        list of (path, timestamp, filesize) tuples for any filepaths found in
-            base_value or nested in base value that are not otherwise
-            ignored by the input parameters.
-
-    """
-    if isinstance(base_value, basestring):
-        try:
-            if base_value not in ignore_list and (
-                    not os.path.isdir(base_value) or
-                    not ignore_directories):
-                yield (base_value, os.path.getmtime(base_value),
-                       os.path.getsize(base_value))
-        except OSError:
-            pass
-    elif isinstance(base_value, collections.Mapping):
-        for key in sorted(base_value.keys()):
-            value = base_value[key]
-            for stat in _get_file_stats(
-                    value, ignore_list, ignore_directories):
-                yield stat
-    elif isinstance(base_value, collections.Iterable):
-        for value in base_value:
-            for stat in _get_file_stats(
-                    value, ignore_list, ignore_directories):
-                yield stat
+"""Task graph framework."""
+import time
+import heapq
+import pprint
+import collections
+import hashlib
+import json
+import pickle
+import os
+import logging
+import multiprocessing
+import threading
+import errno
+try:
+    import Queue as queue
+except ImportError:
+    # Python3 renamed queue as queue
+    import queue
+import inspect
+import abc
+
+# Superclass for ABCs, compatible with python 2.7+ that replaces __metaclass__
+# usage that is no longer clearly documented in python 3 (if it's even present
+# at all ... __metaclass__ has been removed from the python data model docs)
+# Taken from https://stackoverflow.com/a/38668373/299084
+ABC = abc.ABCMeta('ABC', (object,), {'__slots__': ()})
+
+try:
+    import psutil
+    HAS_PSUTIL = True
+    if psutil.WINDOWS:
+        # Windows' scheduler doesn't use POSIX niceness.
+        PROCESS_LOW_PRIORITY = psutil.BELOW_NORMAL_PRIORITY_CLASS
+    else:
+        # On POSIX, use system niceness.
+        # -20 is high priority, 0 is normal priority, 19 is low priority.
+        # 10 here is an abritrary selection that's probably nice enough.
+        PROCESS_LOW_PRIORITY = 10
+except ImportError:
+    HAS_PSUTIL = False
+
+LOGGER = logging.getLogger('Task')
+
+
+try:
+    dict.itervalues
+except AttributeError:
+    # Python 3
+    # range is an iterator in python3.
+    xrange = range
+    # In python2, basestring is the common superclass of str and unicode.  In
+    # python3, we'll probably only be dealing with str objects.
+    basestring = str
+    def itervalues(d):
+        """Python 2/3 compatibility iterator over d.values()"""
+        return iter(d.values())
+else:
+    # Python 2
+    def itervalues(d):
+        """Python 2/3 compatibility alias for d.itervalues()"""
+        return d.itervalues()
+
+
+class TaskGraph(object):
+    """Encapsulates the worker and tasks states for parallel processing."""
+
+    def __init__(
+            self, taskgraph_cache_dir_path, n_workers,
+            reporting_interval=None):
+        """Create a task graph.
+
+        Creates an object for building task graphs, executing them,
+        parallelizing independent work notes, and avoiding repeated calls.
+
+        Parameters:
+            taskgraph_cache_dir_path (string): path to a directory that
+                either contains a taskgraph cache from a previous instance or
+                will create a new one if none exists.
+            n_workers (int): number of parallel *subprocess* workers to allow
+                during task graph execution.  If set to 0, don't use
+                subprocesses.  If set to <0, use only the main thread for any
+                execution and scheduling. In the case of the latter,
+                `add_task` will be a blocking call.
+            reporting_interval (scalar): if not None, report status of task
+                graph every `reporting_interval` seconds.
+
+        """
+        # the work queue is the feeder to active worker threads
+        self.taskgraph_cache_dir_path = taskgraph_cache_dir_path
+        self.n_workers = n_workers
+
+        # keep track if the task graph has been forcibly terminated
+        self.terminated = False
+
+        # use this to keep track of all the tasks added to the graph by their
+        # task ids. Used to determine if an identical task has been added
+        # to the taskgraph during `add_task`
+        self.task_id_map = dict()
+
+        # used in monitoring task graph execution.
+        self.n_tasks_complete = 0
+
+        # used to remember if task_graph has been closed
+        self.closed = False
+
+        # if n_workers > 0 this will be a multiprocessing pool used to execute
+        # the __call__ functions in Tasks
+        self.worker_pool = None
+
+        # no need to set up schedulers if n_workers is single threaded
+        if n_workers < 0:
+            return
+
+        # set up multrpocessing if n_workers > 0
+        if n_workers > 0:
+            self.worker_pool = multiprocessing.Pool(n_workers)
+            if HAS_PSUTIL:
+                parent = psutil.Process()
+                parent.nice(PROCESS_LOW_PRIORITY)
+                for child in parent.children():
+                    try:
+                        child.nice(PROCESS_LOW_PRIORITY)
+                    except psutil.NoSuchProcess:
+                        LOGGER.warn(
+                            "NoSuchProcess exception encountered when trying "
+                            "to nice %s. This might be a bug in `psutil` so "
+                            "it should be okay to ignore.")
+
+        if reporting_interval is not None:
+            monitor_thread = threading.Thread(
+                target=self._execution_monitor,
+                args=(reporting_interval,),
+                name='_execution_monitor')
+            monitor_thread.daemon = True
+            monitor_thread.start()
+
+        # used to synchronize a pass through potential tasks to add to the
+        # work queue
+        self.work_queue = queue.Queue()
+        self.worker_semaphore = threading.Semaphore(max(1, n_workers))
+        # launch threads to manage the workers
+        for thread_id in xrange(max(1, n_workers)):
+            worker_thread = threading.Thread(
+                target=self._task_worker,
+                name='taskgraph_worker_thread_%d' % thread_id)
+            worker_thread.daemon = True
+            worker_thread.start()
+
+        # tasks that get passed add_task get put in this queue for scheduling
+        self.waiting_task_queue = queue.Queue()
+        waiting_task_scheduler = threading.Thread(
+            target=self._process_waiting_tasks,
+            name='_waiting_task_scheduler')
+        waiting_task_scheduler.daemon = True
+        waiting_task_scheduler.start()
+
+        # tasks in the work ready queue have dependencies satisfied but need
+        # priority scheduling
+        self.work_ready_queue = queue.Queue()
+        priority_task_scheduler = threading.Thread(
+            target=self._schedule_priority_tasks,
+            name='_priority_task_scheduler')
+        priority_task_scheduler.daemon = True
+        priority_task_scheduler.start()
+
+    def _task_worker(self):
+        """Execute and manage Task objects."""
+        for task in iter(self.work_queue.get, 'STOP'):
+            try:
+                # precondition: task wouldn't be in queue if it were
+                # precalculated
+                task._call()
+                self.worker_semaphore.release()
+                self.waiting_task_queue.put((task, 'done'))
+            except Exception:
+                # An error occurred on a call, terminate the taskgraph
+                LOGGER.exception(
+                    'A taskgraph _task_worker failed on Task '
+                    '%s. Terminating taskgraph.', task)
+                self._terminate()
+                raise
+
+    def add_task(
+            self, func=None, args=None, kwargs=None, task_name=None,
+            target_path_list=None, ignore_path_list=None,
+            dependent_task_list=None, ignore_directories=True,
+            priority=0):
+        """Add a task to the task graph.
+
+        Parameters:
+            func (callable): target function
+            args (list): argument list for `func`
+            kwargs (dict): keyword arguments for `func`
+            target_path_list (list): if not None, a list of file paths that
+                are expected to be output by `func`.  If any of these paths
+                don't exist, or their timestamp is earlier than an input
+                arg or work token, func will be executed.
+
+                If `None`, any identical calls to `add_task` will be skipped
+                for the TaskGraph object. A future TaskGraph object will
+                re-run an exact call once for its lifetime. The reasoning is
+                that it is likely the user wishes to run a target-less task
+                once for the lifetime of a task-graph, but would otherwise
+                not have a transient result that could be re-used in a
+                future instantiation of a TaskGraph object.
+            task_name (string): if not None, this value is used to identify
+                the task in logging messages.
+            ignore_path_list (list): list of file paths that could be in
+                args/kwargs that should be ignored when considering timestamp
+                hashes.
+            dependent_task_list (list): list of `Task`s that this task must
+                `join` before executing.
+            ignore_directories (boolean): if the existence/timestamp of any
+                directories discovered in args or kwargs is used as part
+                of the work token hash.
+            priority (numeric): the priority of a task is considered when
+                there is more than one task whose dependencies have been
+                met and are ready for scheduling. Tasks are inserted into the
+                work queue in order of decreasing priority. This value can be
+                positive, negative, and/or floating point.
+
+        Returns:
+            Task which was just added to the graph or an existing Task that
+            has the same signature and has already been added to the
+            TaskGraph.
+
+        """
+        try:
+            if self.closed:
+                raise ValueError(
+                    "The task graph is closed and cannot accept more tasks.")
+            if args is None:
+                args = []
+            if kwargs is None:
+                kwargs = {}
+            if task_name is None:
+                task_name = 'unnamed_task'
+            if dependent_task_list is None:
+                dependent_task_list = []
+            if target_path_list is None:
+                target_path_list = []
+            if ignore_path_list is None:
+                ignore_path_list = []
+            if func is None:
+                func = lambda: None
+
+            task_name = '%s_%d' % (task_name, len(self.task_id_map))
+            new_task = Task(
+                task_name, func, args, kwargs, target_path_list,
+                ignore_path_list, dependent_task_list, ignore_directories,
+                self.worker_pool, self.taskgraph_cache_dir_path, priority)
+            task_hash = new_task.task_hash
+
+            # it may be this task was already created in an earlier call,
+            # use that object in its place
+            if task_hash in self.task_id_map:
+                return self.task_id_map[task_hash]
+
+            self.task_id_map[task_hash] = new_task
+
+            if self.n_workers < 0:
+                # call directly if single threaded
+                if not new_task.is_precalculated():
+                    LOGGER.debug(
+                        "single thread: %s is not precalculated, "
+                        "invoking call", task_name)
+                    new_task._call()
+                else:
+                    LOGGER.debug(
+                        "single thread: %s is precalculated, "
+                        "skipping call", task_name)
+                    new_task._task_complete_event.set()
+            else:
+                # send to scheduler
+                if not new_task.is_precalculated():
+                    LOGGER.debug(
+                        "multithreaded: %s is not precalculated, sending to "
+                        "scheduler", task_name)
+                    self.waiting_task_queue.put((new_task, 'wait'))
+                else:
+                    # this is a shortcut to clear pre-calculated tasks
+                    LOGGER.debug(
+                        "multithreaded: %s is precalculated, alerting the "
+                        "scheduler", task_name)
+                    new_task._task_complete_event.set()
+                    self.waiting_task_queue.put((new_task, 'done'))
+
+            return new_task
+
+        except Exception:
+            # something went wrong, shut down the taskgraph
+            self._terminate()
+            raise
+
+    def _execution_monitor(self, reporting_interval):
+        """Log state of taskgraph every `reporting_interval` seconds."""
+        start_time = time.time()
+        while True:
+            if self.terminated:
+                break
+            LOGGER.info(
+                "taskgraph execution status: tasks added: %d "
+                "tasks complete: %d "
+                "task graph open: %s " % (
+                    len(self.task_id_map), self.n_tasks_complete,
+                    not self.closed))
+            time.sleep(
+                reporting_interval - (
+                    (time.time() - start_time)) % reporting_interval)
+
+    def _schedule_priority_tasks(self):
+        """Priority schedules the `self.work_ready` queue.
+
+        Reads the `self.work_ready` queue and feeds in highest priority tasks
+        when the self.work_queue is ready for them.
+        """
+        stopped = False
+        priority_queue = []
+        while not stopped:
+            while True:
+                try:
+                    # only block if the priority queque is empty
+                    task = self.work_ready_queue.get(not priority_queue)
+                    if task == 'STOP':
+                        # encounter STOP so break and don't get more elements
+                        stopped = True
+                        break
+                    # push task to priority queue
+                    heapq.heappush(priority_queue, task)
+                except queue.Empty:
+                    # this triggers when work_ready_queue is empty and
+                    # there's something in the work_ready_queue
+                    break
+            # only put elements if there are workers available
+            self.worker_semaphore.acquire()
+            while priority_queue:
+                # push high priority on the queue until queue is full
+                # or if thread is stopped, drain the priority queue
+                self.work_queue.put(priority_queue[0])
+                heapq.heappop(priority_queue)
+                if not stopped:
+                    # by stopping after one put, we can give the chance for
+                    # other higher priority tasks to flow in
+                    break
+        # got a 'STOP' so signal worker threads to stop too
+        for _ in xrange(max(1, self.n_workers)):
+            self.work_queue.put('STOP')
+
+    def _process_waiting_tasks(self):
+        """Process any tasks that are waiting on dependencies.
+
+        This worker monitors the self.waiting_task_queue queue and looks for
+        (task, 'wait'), or (task, 'done') tuples.
+
+        If mode is 'wait' the task is indexed locally with reference to
+        its incomplete tasks. If its dependent tasks are complete, the
+        task is sent to the work queue. If mode is 'done' this signals the
+        worker to re-'wait' any task that was dependent on the one that
+        arrived in the queue.
+        """
+        task_dependent_map = collections.defaultdict(set)
+        dependent_task_map = collections.defaultdict(set)
+        completed_tasks = set()
+        for task, mode in iter(self.waiting_task_queue.get, 'STOP'):
+            tasks_ready_to_work = set()
+            if mode == 'wait':
+                # see if this task's dependencies are satisfied, if so send
+                # to work.
+                outstanding_dependent_task_list = [
+                    dep_task for dep_task in task.dependent_task_list
+                    if dep_task not in completed_tasks]
+                if not outstanding_dependent_task_list:
+                    # if nothing is outstanding, send to work queue
+                    tasks_ready_to_work.add(task)
+
+                # there are unresolved tasks that the waiting process
+                # scheduler has not been notified of. Record dependencies.
+                for dep_task in outstanding_dependent_task_list:
+                    # keep track of the tasks that are dependent on dep_task
+                    task_dependent_map[dep_task].add(task)
+                    # keep track of the tasks that prevent this one from
+                    # executing
+                    dependent_task_map[task].add(dep_task)
+            elif mode == 'done':
+                # invariant: task has not previously been sent as a 'done'
+                # notification and task is done.
+                completed_tasks.add(task)
+                self.n_tasks_complete += 1
+                if task not in task_dependent_map:
+                    # this can occur if add_task identifies task is complete
+                    # before any other analysis.
+                    continue
+                for waiting_task in task_dependent_map[task]:
+                    # remove `task` from the set of tasks that `waiting_task`
+                    # was waiting on.
+                    dependent_task_map[waiting_task].remove(task)
+                    # if there aren't any left, we can push `waiting_task`
+                    # to the work queue
+                    if not dependent_task_map[waiting_task]:
+                        # if we removed the last task we can put it to the
+                        # work queue
+                        tasks_ready_to_work.add(waiting_task)
+                del task_dependent_map[task]
+            for ready_task in sorted(
+                    tasks_ready_to_work, key=lambda x: x.priority):
+                self.work_ready_queue.put(ready_task)
+            tasks_ready_to_work = None
+        # if we got here, the waiting task queue is shut down, pass signal
+        # to the lower queue
+        self.work_ready_queue.put('STOP')
+
+    def join(self, timeout=None):
+        """Join all threads in the graph.
+
+        Parameters:
+            timeout (float): if not none will attempt to join subtasks with
+                this value. If a subtask times out, the whole function will
+                timeout.
+
+        Returns:
+            True if successful join, False if timed out.
+
+        """
+        # if single threaded, nothing to join.
+        if self.n_workers < 0:
+            return True
+        try:
+            timedout = False
+            for task in itervalues(self.task_id_map):
+                timedout = not task.join(timeout)
+                # if the last task timed out then we want to timeout for all
+                # of the task graph
+                if timedout:
+                    break
+            if self.closed:
+                # inject sentinels to the queues
+                self.waiting_task_queue.put('STOP')
+            return not timedout
+        except Exception:
+            # If there's an exception on a join it means that a task failed
+            # to execute correctly. Print a helpful message then terminate the
+            # taskgraph object.
+            LOGGER.exception(
+                "Exception raised when joining task %s. It's possible "
+                "that this task did not cause the exception, rather another "
+                "exception terminated the task_graph. Check the log to see "
+                "if there are other exceptions.", task)
+            self._terminate()
+            raise
+
+    def close(self):
+        """Prevent future tasks from being added to the work queue."""
+        if self.closed:
+            return
+        self.closed = True
+
+    def _terminate(self):
+        """Forcefully terminate remaining task graph computation."""
+        if self.terminated:
+            return
+        self.close()
+        if self.n_workers > 0:
+            self.worker_pool.terminate()
+        for task in itervalues(self.task_id_map):
+            task._terminate()
+        self.terminated = True
+
+
+class Task(object):
+    """Encapsulates work/task state for multiprocessing."""
+
+    def __init__(
+            self, task_name, func, args, kwargs, target_path_list,
+            ignore_path_list, dependent_task_list, ignore_directories,
+            worker_pool, cache_dir, priority):
+        """Make a Task.
+
+        Parameters:
+            task_name (int): unique task id from the task graph.
+            func (function): a function that takes the argument list
+                `args`
+            args (tuple): a list of arguments to pass to `func`.  Can be
+                None.
+            kwargs (dict): keyword arguments to pass to `func`.  Can be
+                None.
+            target_path_list (list): a list of filepaths that this task
+                should generate.
+            dependent_task_list (list of Task): a list of other
+                `Task`s that are to be invoked before `func(args)` is
+                invoked.
+            target_path_list (list): list of filepaths expected
+                to be generated by this func and args/kwargs.
+            ignore_path_list (list): list of file paths that could be in
+                args/kwargs that should be ignored when considering timestamp
+                hashes.
+            ignore_directories (boolean): if the existence/timestamp of any
+                directories discovered in args or kwargs is used as part
+                of the work token hash.
+            worker_pool (multiprocessing.Pool): if not None, is a
+                multiprocessing pool that can be used for `_call` execution.
+            cache_dir (string): path to a directory to both write and expect
+                data recorded from a previous Taskgraph run.
+            priority (numeric): the priority of a task is considered when
+                there is more than one task whose dependencies have been
+                met and are ready for scheduling. Tasks are inserted into the
+                work queue in order of decreasing priority. This value can be
+                positive, negative, and/or floating point.
+
+        """
+        self.task_name = task_name
+        self.func = func
+        self.args = args
+        self.kwargs = kwargs
+        self.target_path_list = target_path_list
+        self.dependent_task_list = dependent_task_list
+        self.target_path_list = target_path_list
+        self.ignore_path_list = ignore_path_list
+        self.ignore_directories = ignore_directories
+        self.worker_pool = worker_pool
+        # invert the priority since heapq goes smallest to largest
+        self.priority = -priority
+
+        self.terminated = False
+        self.exception_object = None
+
+        # Used to ensure only one attempt at executing and also a mechanism
+        # to see when Task is complete
+        self._task_complete_event = threading.Event()
+
+        # calculate the unique hash of the Task
+        try:
+            if not hasattr(Task, 'func_source_map'):
+                Task.func_source_map = {}
+            # memoize func source code because it's likely we'll import
+            # the same func many times and reflection is slow
+            if self.func not in Task.func_source_map:
+                Task.func_source_map[self.func] = (
+                    inspect.getsource(self.func))
+            source_code = Task.func_source_map[self.func]
+        except (IOError, TypeError):
+            # many reasons for this, for example, frozen Python code won't
+            # have source code, so just leave blank
+            source_code = ''
+
+        # This gets a list of the files and their file stats that can be found
+        # in args and kwargs but ignores anything specifically targeted or
+        # an expected result. This will allow a task to change its hash in
+        # case a different version of a file was passed in.
+        file_stat_list = list(_get_file_stats(
+            [self.args, self.kwargs],
+            self.target_path_list+self.ignore_path_list,
+            self.ignore_directories))
+
+        task_string = '%s:%s:%s:%s:%s:%s' % (
+            self.func.__name__, pickle.dumps(self.args),
+            json.dumps(self.kwargs, sort_keys=True), source_code,
+            self.target_path_list, str(file_stat_list))
+
+        self.task_hash = hashlib.sha1(task_string.encode('utf-8')).hexdigest()
+
+        # get ready to make a directory and target based on hashname
+        # take the first 3 characters of the hash and make a subdirectory
+        # for each so we don't blowup the filesystem with a bunch of files in
+        # one directory
+        self.task_cache_path = os.path.join(
+            cache_dir, *(
+                [x for x in self.task_hash[0:3]] +
+                [self.task_hash + '.json']))
+
+    def __eq__(self, other):
+        """Two tasks are equal if their hashes are equal."""
+        if isinstance(self, other.__class__):
+            return self.task_hash == other.task_hash
+        return False
+
+    def __hash__(self):
+        """Return the base-16 integer hash of this hash string."""
+        return int(self.task_hash, 16)
+
+    def __ne__(self, other):
+        """Inverse of __eq__."""
+        return not self.__eq__(other)
+
+    def __lt__(self, other):
+        """Less than based on priority."""
+        return self.priority < other.priority
+
+    def __str__(self):
+        """Create a string representation of a Task."""
+        return "Task object %s:\n\n" % (id(self)) + pprint.pformat(
+            {
+                "task_name": self.task_name,
+                "priority": self.priority,
+                "target_path_list": self.target_path_list,
+                "dependent_task_list": self.dependent_task_list,
+                "ignore_path_list": self.ignore_path_list,
+                "ignore_directories": self.ignore_directories,
+                "task_hash": self.task_hash,
+                "terminated": self.terminated,
+                "exception_object": self.exception_object,
+            })
+
+    def _call(self):
+        """TaskGraph should invoke this method when ready to execute task.
+
+        Precondition is that the Task dependencies are satisfied.
+
+        Raises:
+            RuntimeError if any target paths are not generated after the
+                function call is complete.
+
+        Returns:
+            A list of file parameters of the target path list.
+
+        """
+        try:
+            if self.terminated:
+                raise RuntimeError(
+                    "Task %s was called after termination.", self.task_hash)
+
+            if self.worker_pool is not None:
+                result = self.worker_pool.apply_async(
+                    func=self.func, args=self.args, kwds=self.kwargs)
+                result.get()
+            else:
+                self.func(*self.args, **self.kwargs)
+
+            missing_target_paths = [
+                target_path for target_path in self.target_path_list
+                if not os.path.exists(target_path)]
+            if missing_target_paths:
+                raise RuntimeError(
+                    "The following paths were expected but not found "
+                    "after the function call: %s" % missing_target_paths)
+
+            # check that the target paths exist
+            result_target_path_stats = list(
+                _get_file_stats([self.target_path_list], [], False))
+            target_path_set = set(self.target_path_list)
+            result_target_path_set = set(
+                [x[0] for x in result_target_path_stats])
+            if target_path_set != result_target_path_set:
+                raise RuntimeError(
+                    "In Task: %s\nMissing expected target path results.\n"
+                    "Expected: %s\nObserved: %s\n" % (
+                        self.task_name, self.target_path_list,
+                        result_target_path_set))
+
+            # otherwise record target path stats in a file located at
+            # self.task_cache_path
+            try:
+                os.makedirs(os.path.dirname(self.task_cache_path))
+            except OSError as exception:
+                if exception.errno != errno.EEXIST:
+                    raise
+            # this step will only record the run for future processes if
+            # there is a concrete expected file on disk. Otherwise results
+            # must be transient between runs and we'd expect to run again.
+            if self.target_path_list:
+                with open(self.task_cache_path, 'wb') as task_cache_file:
+                    pickle.dump(result_target_path_stats, task_cache_file)
+
+            LOGGER.debug("successful run on task %s", self.task_name)
+            # successful run, return target path stats
+            return result_target_path_stats
+        except Exception as e:
+            LOGGER.exception("Exception Task: %s", self)
+            self._terminate(e)
+            raise
+        finally:
+            LOGGER.debug(
+                "setting _task_complete_event on task %s", self.task_name)
+            self._task_complete_event.set()
+
+    def is_complete(self):
+        """Test to determine if Task is complete.
+
+        Returns:
+            False if task thread is still running.
+            True if task thread is stopped and the completion token was
+                created correctly.
+
+        Raises:
+            RuntimeError if the task thread is stopped but no completion
+            token
+
+        """
+        if self.terminated:
+            raise RuntimeError(
+                "is_complete invoked on a terminated task %s" % str(self))
+        if not self._task_complete_event.isSet():
+            # lock is still acquired, so it's not done yet.
+            return False
+        return True
+
+    def is_precalculated(self):
+        """Return true Task can be skipped.
+
+        Returns:
+            True if the Task's target paths exist in the same state as the
+            last recorded run. False otherwise.
+
+        """
+        try:
+            if not os.path.exists(self.task_cache_path):
+                return False
+            with open(self.task_cache_path, 'rb') as task_cache_file:
+                result_target_path_stats = pickle.load(task_cache_file)
+            for path, modified_time, size in result_target_path_stats:
+                if not (os.path.exists(path) and
+                        modified_time == os.path.getmtime(path) and
+                        size == os.path.getsize(path)):
+                    return False
+            return True
+        except EOFError:
+            return False
+
+    def join(self, timeout=None):
+        """Block until task is complete, raise exception if runtime failed."""
+        self._task_complete_event.wait(timeout)
+        return self.is_complete()
+
+    def _terminate(self, exception_object=None):
+        """Invoke to terminate the Task."""
+        self.terminated = True
+        self.exception_object = exception_object
+        self._task_complete_event.set()
+
+
+class EncapsulatedTaskOp(ABC):
+    """Used as a superclass for Task operations that need closures.
+
+    This class will automatically hash the subclass's __call__ method source
+    as well as the arguments to its __init__ function to calculate the
+    Task's unique hash.
+
+    """
+    def __init__(self, *args, **kwargs):
+        # try to get the source code of __call__ so task graph will recompute
+        # if the function has changed
+        args_as_str = str([args, kwargs]).encode('utf-8')
+        try:
+            # hash the args plus source code of __call__
+            id_hash = hashlib.sha1(args_as_str + inspect.getsource(
+                self.__class__.__call__).encode('utf-8')).hexdigest()
+        except IOError:
+            # this will fail if the code is compiled, that's okay just do
+            # the args
+            id_hash = hashlib.sha1(args_as_str)
+        # prefix the classname
+        self.__name__ = '%s_%s' % (self.__class__.__name__, id_hash)
+
+    @abc.abstractmethod
+    def __call__(self, *args, **kwargs):
+        """Empty method meant to be overridden by inheritor."""
+        pass
+
+
+def _get_file_stats(base_value, ignore_list, ignore_directories):
+    """Iterate over any values that are filepaths by getting filestats.
+
+    Parameters:
+        base_value: any python value.
+        ignore_list (list): any paths found in this list are not included
+            as part of the file stats
+        ignore_directories (boolean): If True directories are not
+            considered for filestats.
+
+    Return:
+        list of (path, timestamp, filesize) tuples for any filepaths found in
+            base_value or nested in base value that are not otherwise
+            ignored by the input parameters.
+
+    """
+    if isinstance(base_value, basestring):
+        try:
+            if base_value not in ignore_list and (
+                    not os.path.isdir(base_value) or
+                    not ignore_directories):
+                yield (base_value, os.path.getmtime(base_value),
+                       os.path.getsize(base_value))
+        except OSError:
+            pass
+    elif isinstance(base_value, collections.Mapping):
+        for key in sorted(base_value.keys()):
+            value = base_value[key]
+            for stat in _get_file_stats(
+                    value, ignore_list, ignore_directories):
+                yield stat
+    elif isinstance(base_value, collections.Iterable):
+        for value in base_value:
+            for stat in _get_file_stats(
+                    value, ignore_list, ignore_directories):
+                yield stat