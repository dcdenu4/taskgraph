"""Task graph framework."""
import types
import collections
import traceback
import datetime
import hashlib
import json
import pickle
import os
import logging
import multiprocessing
import threading
import errno
import Queue
import inspect
import pkg_resources

try:
    pkg_resources.get_distribution('psutil')
except pkg_resources.DistributionNotFound:
    HAS_PSUTIL = False
else:
    import psutil
    HAS_PSUTIL = True

LOGGER = logging.getLogger('Task')


class TaskGraph(object):
    """Encapsulates the worker and tasks states for parallel processing."""

    def __init__(self, token_storage_path, n_workers):
        """Create a task graph.

        Creates an object for building task graphs, executing them,
        parallelizing independent work notes, and avoiding repeated calls.

        Parameters:
            token_storage_path (string): path to a directory where work tokens
                (files) can be stored.  Task graph checks this directory to
                see if a task has already been completed.
            n_workers (int): number of parallel workers to allow during
                task graph execution.  If set to 0, use current process.
        """
        # https://stackoverflow.com/questions/273192/how-can-i-create-a-directory-if-it-does-not-exist
        try:
            os.makedirs(token_storage_path)
        except OSError as exception:
            if exception.errno != errno.EEXIST:
                raise
        self.token_storage_path = token_storage_path
        self.work_queue = Queue.Queue()
        self.n_workers = n_workers
        for thread_id in xrange(n_workers):
            threading.Thread(
                target=TaskGraph.worker, args=(self.work_queue,),
                name=thread_id).start()

        if n_workers > 0:
            self.worker_pool = multiprocessing.Pool(n_workers)
            if HAS_PSUTIL:
                parent = psutil.Process()
                parent.nice(psutil.BELOW_NORMAL_PRIORITY_CLASS)
                for child in parent.children():
                    child.nice(psutil.BELOW_NORMAL_PRIORITY_CLASS)
        else:
            self.worker_pool = None

        # used to lock global resources
        self.global_lock = threading.Lock()

        # if a Task is in here, it's been previously created
        self.global_working_task_set = set()

        self.closed = False

    def __del__(self):
        """Clean up task graph by injecting STOP sentinels."""
        self.close()

    @staticmethod
    def worker(work_queue):
        """Worker taking (func, args, kwargs) tuple from `work_queue`."""
        for func, args, kwargs in iter(work_queue.get, 'STOP'):
            try:
                func(*args, **kwargs)
            except Exception as subprocess_exception:
                LOGGER.error(traceback.format_exc())
                LOGGER.error(subprocess_exception)

    def close(self):
        """Prevent future tasks from being added to the work queue."""
        self.closed = True
        for _ in xrange(self.n_workers):
            self.work_queue.put('STOP')

    def add_task(
            self, func=None, args=None, kwargs=None,
            target_path_list=None,
            ignore_path_list=None,
            dependent_task_list=None,
            ignore_directories=True):
        """Add a task to the task graph.

        See the docstring for Task.__call__ to determine how it determines
        if it should execute.

        Parameters:
            func (callable): target function
            args (list): argument list for `func`
            kwargs (dict): keyword arguments for `func`
            target_path_list (list): if not None, a list of file paths that
                are expected to be output by `func`.  If any of these paths
                don't exist, or their timestamp is earlier than an input
                arg or work token, func will be executed.  If None, not
                considered when scheduling task.
            ignore_path_list (list): list of file paths that could be in
                args/kwargs that should be ignored when considering timestamp
                hashes.
            dependent_task_list (list): list of `Task`s that this task must
                `join` before executing.
            ignore_directories (boolean): if the existence/timestamp of any
                directories discovered in args or kwargs is used as part
                of the work token hash.

        Returns:
            Task which was just added to the graph.
        """
        if self.closed:
            raise ValueError(
                "The task graph is closed and cannot accept more tasks.")
        if args is None:
            args = []
        if kwargs is None:
            kwargs = {}
        if dependent_task_list is None:
            dependent_task_list = []
        if target_path_list is None:
            target_path_list = []
        if ignore_path_list is None:
            ignore_path_list = []
        if func is None:
            func = lambda: None
        with self.global_lock:
            task_id = len(self.global_working_task_set)
            task = Task(
                task_id, func, args, kwargs, target_path_list,
                ignore_path_list, dependent_task_list, ignore_directories,
                self.token_storage_path)
            self.global_working_task_set.add(task)
        if self.n_workers > 0:
            self.work_queue.put(
                (task,
                 (self.global_lock,
                  self.global_working_task_set,
                  self.worker_pool),
                 {}))
        else:
            task(
                self.global_lock, self.global_working_task_set,
                self.worker_pool)
        return task

    def join(self):
        """Join all threads in the graph."""
        for task in self.global_working_task_set:
            task.join()


class Task(object):
    """Encapsulates work/task state for multiprocessing."""

    def __init__(
            self, task_id, func, args, kwargs, target_path_list,
            ignore_path_list, dependent_task_list, ignore_directories,
            token_storage_path):
        """Make a Task.

        Parameters:
            task_id (int): unique task id from the task graph.
            func (function): a function that takes the argument list
                `args`
            args (tuple): a list of arguments to pass to `func`.  Can be
                None.
            kwargs (dict): keyword arguments to pass to `func`.  Can be
                None.
            target_path_list (list): a list of filepaths that this task
                should generate.
            dependent_task_list (list of Task): a list of other
                `Task`s that are to be invoked before `func(args)` is
                invoked.
            target_path_list (list): list of filepaths expected
                to be generated by this func and args/kwargs.
            ignore_path_list (list): list of file paths that could be in
                args/kwargs that should be ignored when considering timestamp
                hashes.
            ignore_directories (boolean): if the existence/timestamp of any
                directories discovered in args or kwargs is used as part
                of the work token hash.
            token_storage_path (string): path to a directory that exists
                where task can store a file to indicate completion of task.
        """
        self.func = func
        self.args = args
        self.kwargs = kwargs
        self.target_path_list = target_path_list
        self.dependent_task_list = dependent_task_list
        self.target_path_list = target_path_list
        self.ignore_path_list = ignore_path_list
        self.ignore_directories = ignore_directories
        self.token_storage_path = token_storage_path
        self.token_path = None  # not set until dependencies are blocked
        self.task_id = task_id

        # Used to ensure only one attempt at executing and also a mechanism
        # to see when Task is complete
        self.lock = threading.Lock()
        self.lock.acquire()  # the only release is at the end of __call__

        # https://stackoverflow.com/questions/273192/how-can-i-create-a-directory-if-it-does-not-exist
        try:
            os.makedirs(token_storage_path)
        except OSError as exception:
            if exception.errno != errno.EEXIST:
                raise

    def _calculate_token(self):
        """Make a unique hash of the call. Standalone so it can be threaded."""
        try:
            if not hasattr(Task, 'func_source_map'):
                Task.func_source_map = {}
            # memoize func source code because it's likely we'll import
            # the same func many times and reflection is slow
            if self.func not in Task.func_source_map:
                Task.func_source_map[self.func] = (
                    inspect.getsource(self.func))
            source_code = Task.func_source_map[self.func]
        except (IOError, TypeError):
<<<<<<< HEAD
            # we might be in a frozen binary, so just leave blank
=======
            # many reasons for this, so just leave blank
>>>>>>> 8e097e10
            source_code = ''

        file_stat_list = list(_get_file_stats(
            [self.args, self.kwargs],
            self.target_path_list+self.ignore_path_list,
            self.ignore_directories))

        task_string = '%s:%s:%s:%s:%s:%s' % (
            self.func.__name__, pickle.dumps(self.args),
            json.dumps(self.kwargs, sort_keys=True), source_code,
            self.target_path_list, str(file_stat_list))

        return hashlib.sha1(task_string).hexdigest()

    def __call__(
            self, global_lock, global_working_task_dict,
            global_worker_pool):
        """Invoke this method when ready to execute task.

        This function will execute `func` on `args`/`kwargs` under the
        following circumstances:
            * if no work token exists (a work token is a hashed combination
                of the source code, arguments, target files, and associated
                time stamps).
            * if any input filepath arguments have a newer timestamp than the
              work token or any path in `target_path_list`.
            * AND all the tasks in `dependant_task_list` have been joined.


        Parameters:
            global_lock (threading.Lock): use this to lock global
                the global resources to the task graph.
            global_working_task_dict (dict): contains a dictionary of task_ids
                to Tasks that are currently executing.  Global resource and
                should acquire lock before modifying it.
            global_worker_pool (multiprocessing.Pool): a process pool used to
                execute subprocesses.  If None, use current process.

        Returns:
            None
        """
        try:
            if len(self.dependent_task_list) > 0:
                for task in self.dependent_task_list:
                    task.join()

            token_id = self._calculate_token()
            self.token_path = os.path.join(self.token_storage_path, token_id)
            LOGGER.debug("Starting task %s", token_id)

            if self.is_complete():
                LOGGER.debug(
                    "Completion token exists for %s so not executing",
                    self.task_id)
                return

            LOGGER.debug("Starting process for %s", token_id)
            if global_worker_pool is not None:
                result = global_worker_pool.apply_async(
                    func=self.func, args=self.args, kwds=self.kwargs)
                result.get()
            else:
                self.func(*self.args, **self.kwargs)
            LOGGER.debug("Complete process for %s", token_id)
            with open(self.token_path, 'w') as token_file:
                token_file.write(str(datetime.datetime.now()))
        finally:
            self.lock.release()

    def is_complete(self):
        """Return true if complete token and expected files exist."""
        return all([
            os.path.exists(path)
            for path in [self.token_path] + self.target_path_list])

    def join(self):
        """Block until task is complete, raise exception if not complete."""
        with self.lock:
            pass
        if not self.is_complete():
            raise RuntimeError(
                "Task %s didn't complete, discontinuing "
                "execution of %s" % (
                    self.task_id, self.func.__name__))


def _get_file_stats(base_value, ignore_list, ignore_directories):
    """Iterate over any values that are filepaths by getting filestats.

    Parameters:
        base_value: any python value.
        ignore_list (list): any paths found in this list are not included
            as part of the file stats
        ignore_directories (boolean): If True directories are not
            considered for filestats.

    Return:
        list of (timestamp, filesize) tuples for any filepaths found in
            base_value or nested in base value that are not otherwise
            ignored by the input parameters.
    """
    if isinstance(base_value, types.StringTypes):
        try:
            if base_value not in ignore_list and (
                    not os.path.isdir(base_value) or
                    not ignore_directories):
                yield (
                    os.path.getmtime(base_value), os.path.getsize(
                        base_value), base_value)
        except OSError:
            pass
    elif isinstance(base_value, collections.Mapping):
        for key in sorted(base_value.iterkeys()):
            value = base_value[key]
            for stat in _get_file_stats(
                    value, ignore_list, ignore_directories):
                yield stat
    elif isinstance(base_value, collections.Iterable):
        for value in base_value:
            for stat in _get_file_stats(
                    value, ignore_list, ignore_directories):
                yield stat
<|MERGE_RESOLUTION|>--- conflicted
+++ resolved
@@ -1,365 +1,361 @@
-"""Task graph framework."""
-import types
-import collections
-import traceback
-import datetime
-import hashlib
-import json
-import pickle
-import os
-import logging
-import multiprocessing
-import threading
-import errno
-import Queue
-import inspect
-import pkg_resources
-
-try:
-    pkg_resources.get_distribution('psutil')
-except pkg_resources.DistributionNotFound:
-    HAS_PSUTIL = False
-else:
-    import psutil
-    HAS_PSUTIL = True
-
-LOGGER = logging.getLogger('Task')
-
-
-class TaskGraph(object):
-    """Encapsulates the worker and tasks states for parallel processing."""
-
-    def __init__(self, token_storage_path, n_workers):
-        """Create a task graph.
-
-        Creates an object for building task graphs, executing them,
-        parallelizing independent work notes, and avoiding repeated calls.
-
-        Parameters:
-            token_storage_path (string): path to a directory where work tokens
-                (files) can be stored.  Task graph checks this directory to
-                see if a task has already been completed.
-            n_workers (int): number of parallel workers to allow during
-                task graph execution.  If set to 0, use current process.
-        """
-        # https://stackoverflow.com/questions/273192/how-can-i-create-a-directory-if-it-does-not-exist
-        try:
-            os.makedirs(token_storage_path)
-        except OSError as exception:
-            if exception.errno != errno.EEXIST:
-                raise
-        self.token_storage_path = token_storage_path
-        self.work_queue = Queue.Queue()
-        self.n_workers = n_workers
-        for thread_id in xrange(n_workers):
-            threading.Thread(
-                target=TaskGraph.worker, args=(self.work_queue,),
-                name=thread_id).start()
-
-        if n_workers > 0:
-            self.worker_pool = multiprocessing.Pool(n_workers)
-            if HAS_PSUTIL:
-                parent = psutil.Process()
-                parent.nice(psutil.BELOW_NORMAL_PRIORITY_CLASS)
-                for child in parent.children():
-                    child.nice(psutil.BELOW_NORMAL_PRIORITY_CLASS)
-        else:
-            self.worker_pool = None
-
-        # used to lock global resources
-        self.global_lock = threading.Lock()
-
-        # if a Task is in here, it's been previously created
-        self.global_working_task_set = set()
-
-        self.closed = False
-
-    def __del__(self):
-        """Clean up task graph by injecting STOP sentinels."""
-        self.close()
-
-    @staticmethod
-    def worker(work_queue):
-        """Worker taking (func, args, kwargs) tuple from `work_queue`."""
-        for func, args, kwargs in iter(work_queue.get, 'STOP'):
-            try:
-                func(*args, **kwargs)
-            except Exception as subprocess_exception:
-                LOGGER.error(traceback.format_exc())
-                LOGGER.error(subprocess_exception)
-
-    def close(self):
-        """Prevent future tasks from being added to the work queue."""
-        self.closed = True
-        for _ in xrange(self.n_workers):
-            self.work_queue.put('STOP')
-
-    def add_task(
-            self, func=None, args=None, kwargs=None,
-            target_path_list=None,
-            ignore_path_list=None,
-            dependent_task_list=None,
-            ignore_directories=True):
-        """Add a task to the task graph.
-
-        See the docstring for Task.__call__ to determine how it determines
-        if it should execute.
-
-        Parameters:
-            func (callable): target function
-            args (list): argument list for `func`
-            kwargs (dict): keyword arguments for `func`
-            target_path_list (list): if not None, a list of file paths that
-                are expected to be output by `func`.  If any of these paths
-                don't exist, or their timestamp is earlier than an input
-                arg or work token, func will be executed.  If None, not
-                considered when scheduling task.
-            ignore_path_list (list): list of file paths that could be in
-                args/kwargs that should be ignored when considering timestamp
-                hashes.
-            dependent_task_list (list): list of `Task`s that this task must
-                `join` before executing.
-            ignore_directories (boolean): if the existence/timestamp of any
-                directories discovered in args or kwargs is used as part
-                of the work token hash.
-
-        Returns:
-            Task which was just added to the graph.
-        """
-        if self.closed:
-            raise ValueError(
-                "The task graph is closed and cannot accept more tasks.")
-        if args is None:
-            args = []
-        if kwargs is None:
-            kwargs = {}
-        if dependent_task_list is None:
-            dependent_task_list = []
-        if target_path_list is None:
-            target_path_list = []
-        if ignore_path_list is None:
-            ignore_path_list = []
-        if func is None:
-            func = lambda: None
-        with self.global_lock:
-            task_id = len(self.global_working_task_set)
-            task = Task(
-                task_id, func, args, kwargs, target_path_list,
-                ignore_path_list, dependent_task_list, ignore_directories,
-                self.token_storage_path)
-            self.global_working_task_set.add(task)
-        if self.n_workers > 0:
-            self.work_queue.put(
-                (task,
-                 (self.global_lock,
-                  self.global_working_task_set,
-                  self.worker_pool),
-                 {}))
-        else:
-            task(
-                self.global_lock, self.global_working_task_set,
-                self.worker_pool)
-        return task
-
-    def join(self):
-        """Join all threads in the graph."""
-        for task in self.global_working_task_set:
-            task.join()
-
-
-class Task(object):
-    """Encapsulates work/task state for multiprocessing."""
-
-    def __init__(
-            self, task_id, func, args, kwargs, target_path_list,
-            ignore_path_list, dependent_task_list, ignore_directories,
-            token_storage_path):
-        """Make a Task.
-
-        Parameters:
-            task_id (int): unique task id from the task graph.
-            func (function): a function that takes the argument list
-                `args`
-            args (tuple): a list of arguments to pass to `func`.  Can be
-                None.
-            kwargs (dict): keyword arguments to pass to `func`.  Can be
-                None.
-            target_path_list (list): a list of filepaths that this task
-                should generate.
-            dependent_task_list (list of Task): a list of other
-                `Task`s that are to be invoked before `func(args)` is
-                invoked.
-            target_path_list (list): list of filepaths expected
-                to be generated by this func and args/kwargs.
-            ignore_path_list (list): list of file paths that could be in
-                args/kwargs that should be ignored when considering timestamp
-                hashes.
-            ignore_directories (boolean): if the existence/timestamp of any
-                directories discovered in args or kwargs is used as part
-                of the work token hash.
-            token_storage_path (string): path to a directory that exists
-                where task can store a file to indicate completion of task.
-        """
-        self.func = func
-        self.args = args
-        self.kwargs = kwargs
-        self.target_path_list = target_path_list
-        self.dependent_task_list = dependent_task_list
-        self.target_path_list = target_path_list
-        self.ignore_path_list = ignore_path_list
-        self.ignore_directories = ignore_directories
-        self.token_storage_path = token_storage_path
-        self.token_path = None  # not set until dependencies are blocked
-        self.task_id = task_id
-
-        # Used to ensure only one attempt at executing and also a mechanism
-        # to see when Task is complete
-        self.lock = threading.Lock()
-        self.lock.acquire()  # the only release is at the end of __call__
-
-        # https://stackoverflow.com/questions/273192/how-can-i-create-a-directory-if-it-does-not-exist
-        try:
-            os.makedirs(token_storage_path)
-        except OSError as exception:
-            if exception.errno != errno.EEXIST:
-                raise
-
-    def _calculate_token(self):
-        """Make a unique hash of the call. Standalone so it can be threaded."""
-        try:
-            if not hasattr(Task, 'func_source_map'):
-                Task.func_source_map = {}
-            # memoize func source code because it's likely we'll import
-            # the same func many times and reflection is slow
-            if self.func not in Task.func_source_map:
-                Task.func_source_map[self.func] = (
-                    inspect.getsource(self.func))
-            source_code = Task.func_source_map[self.func]
-        except (IOError, TypeError):
-<<<<<<< HEAD
-            # we might be in a frozen binary, so just leave blank
-=======
-            # many reasons for this, so just leave blank
->>>>>>> 8e097e10
-            source_code = ''
-
-        file_stat_list = list(_get_file_stats(
-            [self.args, self.kwargs],
-            self.target_path_list+self.ignore_path_list,
-            self.ignore_directories))
-
-        task_string = '%s:%s:%s:%s:%s:%s' % (
-            self.func.__name__, pickle.dumps(self.args),
-            json.dumps(self.kwargs, sort_keys=True), source_code,
-            self.target_path_list, str(file_stat_list))
-
-        return hashlib.sha1(task_string).hexdigest()
-
-    def __call__(
-            self, global_lock, global_working_task_dict,
-            global_worker_pool):
-        """Invoke this method when ready to execute task.
-
-        This function will execute `func` on `args`/`kwargs` under the
-        following circumstances:
-            * if no work token exists (a work token is a hashed combination
-                of the source code, arguments, target files, and associated
-                time stamps).
-            * if any input filepath arguments have a newer timestamp than the
-              work token or any path in `target_path_list`.
-            * AND all the tasks in `dependant_task_list` have been joined.
-
-
-        Parameters:
-            global_lock (threading.Lock): use this to lock global
-                the global resources to the task graph.
-            global_working_task_dict (dict): contains a dictionary of task_ids
-                to Tasks that are currently executing.  Global resource and
-                should acquire lock before modifying it.
-            global_worker_pool (multiprocessing.Pool): a process pool used to
-                execute subprocesses.  If None, use current process.
-
-        Returns:
-            None
-        """
-        try:
-            if len(self.dependent_task_list) > 0:
-                for task in self.dependent_task_list:
-                    task.join()
-
-            token_id = self._calculate_token()
-            self.token_path = os.path.join(self.token_storage_path, token_id)
-            LOGGER.debug("Starting task %s", token_id)
-
-            if self.is_complete():
-                LOGGER.debug(
-                    "Completion token exists for %s so not executing",
-                    self.task_id)
-                return
-
-            LOGGER.debug("Starting process for %s", token_id)
-            if global_worker_pool is not None:
-                result = global_worker_pool.apply_async(
-                    func=self.func, args=self.args, kwds=self.kwargs)
-                result.get()
-            else:
-                self.func(*self.args, **self.kwargs)
-            LOGGER.debug("Complete process for %s", token_id)
-            with open(self.token_path, 'w') as token_file:
-                token_file.write(str(datetime.datetime.now()))
-        finally:
-            self.lock.release()
-
-    def is_complete(self):
-        """Return true if complete token and expected files exist."""
-        return all([
-            os.path.exists(path)
-            for path in [self.token_path] + self.target_path_list])
-
-    def join(self):
-        """Block until task is complete, raise exception if not complete."""
-        with self.lock:
-            pass
-        if not self.is_complete():
-            raise RuntimeError(
-                "Task %s didn't complete, discontinuing "
-                "execution of %s" % (
-                    self.task_id, self.func.__name__))
-
-
-def _get_file_stats(base_value, ignore_list, ignore_directories):
-    """Iterate over any values that are filepaths by getting filestats.
-
-    Parameters:
-        base_value: any python value.
-        ignore_list (list): any paths found in this list are not included
-            as part of the file stats
-        ignore_directories (boolean): If True directories are not
-            considered for filestats.
-
-    Return:
-        list of (timestamp, filesize) tuples for any filepaths found in
-            base_value or nested in base value that are not otherwise
-            ignored by the input parameters.
-    """
-    if isinstance(base_value, types.StringTypes):
-        try:
-            if base_value not in ignore_list and (
-                    not os.path.isdir(base_value) or
-                    not ignore_directories):
-                yield (
-                    os.path.getmtime(base_value), os.path.getsize(
-                        base_value), base_value)
-        except OSError:
-            pass
-    elif isinstance(base_value, collections.Mapping):
-        for key in sorted(base_value.iterkeys()):
-            value = base_value[key]
-            for stat in _get_file_stats(
-                    value, ignore_list, ignore_directories):
-                yield stat
-    elif isinstance(base_value, collections.Iterable):
-        for value in base_value:
-            for stat in _get_file_stats(
-                    value, ignore_list, ignore_directories):
-                yield stat
+"""Task graph framework."""
+import types
+import collections
+import traceback
+import datetime
+import hashlib
+import json
+import pickle
+import os
+import logging
+import multiprocessing
+import threading
+import errno
+import Queue
+import inspect
+import pkg_resources
+
+try:
+    pkg_resources.get_distribution('psutil')
+except pkg_resources.DistributionNotFound:
+    HAS_PSUTIL = False
+else:
+    import psutil
+    HAS_PSUTIL = True
+
+LOGGER = logging.getLogger('Task')
+
+
+class TaskGraph(object):
+    """Encapsulates the worker and tasks states for parallel processing."""
+
+    def __init__(self, token_storage_path, n_workers):
+        """Create a task graph.
+
+        Creates an object for building task graphs, executing them,
+        parallelizing independent work notes, and avoiding repeated calls.
+
+        Parameters:
+            token_storage_path (string): path to a directory where work tokens
+                (files) can be stored.  Task graph checks this directory to
+                see if a task has already been completed.
+            n_workers (int): number of parallel workers to allow during
+                task graph execution.  If set to 0, use current process.
+        """
+        # https://stackoverflow.com/questions/273192/how-can-i-create-a-directory-if-it-does-not-exist
+        try:
+            os.makedirs(token_storage_path)
+        except OSError as exception:
+            if exception.errno != errno.EEXIST:
+                raise
+        self.token_storage_path = token_storage_path
+        self.work_queue = Queue.Queue()
+        self.n_workers = n_workers
+        for thread_id in xrange(n_workers):
+            threading.Thread(
+                target=TaskGraph.worker, args=(self.work_queue,),
+                name=thread_id).start()
+
+        if n_workers > 0:
+            self.worker_pool = multiprocessing.Pool(n_workers)
+            if HAS_PSUTIL:
+                parent = psutil.Process()
+                parent.nice(psutil.BELOW_NORMAL_PRIORITY_CLASS)
+                for child in parent.children():
+                    child.nice(psutil.BELOW_NORMAL_PRIORITY_CLASS)
+        else:
+            self.worker_pool = None
+
+        # used to lock global resources
+        self.global_lock = threading.Lock()
+
+        # if a Task is in here, it's been previously created
+        self.global_working_task_set = set()
+
+        self.closed = False
+
+    def __del__(self):
+        """Clean up task graph by injecting STOP sentinels."""
+        self.close()
+
+    @staticmethod
+    def worker(work_queue):
+        """Worker taking (func, args, kwargs) tuple from `work_queue`."""
+        for func, args, kwargs in iter(work_queue.get, 'STOP'):
+            try:
+                func(*args, **kwargs)
+            except Exception as subprocess_exception:
+                LOGGER.error(traceback.format_exc())
+                LOGGER.error(subprocess_exception)
+
+    def close(self):
+        """Prevent future tasks from being added to the work queue."""
+        self.closed = True
+        for _ in xrange(self.n_workers):
+            self.work_queue.put('STOP')
+
+    def add_task(
+            self, func=None, args=None, kwargs=None,
+            target_path_list=None,
+            ignore_path_list=None,
+            dependent_task_list=None,
+            ignore_directories=True):
+        """Add a task to the task graph.
+
+        See the docstring for Task.__call__ to determine how it determines
+        if it should execute.
+
+        Parameters:
+            func (callable): target function
+            args (list): argument list for `func`
+            kwargs (dict): keyword arguments for `func`
+            target_path_list (list): if not None, a list of file paths that
+                are expected to be output by `func`.  If any of these paths
+                don't exist, or their timestamp is earlier than an input
+                arg or work token, func will be executed.  If None, not
+                considered when scheduling task.
+            ignore_path_list (list): list of file paths that could be in
+                args/kwargs that should be ignored when considering timestamp
+                hashes.
+            dependent_task_list (list): list of `Task`s that this task must
+                `join` before executing.
+            ignore_directories (boolean): if the existence/timestamp of any
+                directories discovered in args or kwargs is used as part
+                of the work token hash.
+
+        Returns:
+            Task which was just added to the graph.
+        """
+        if self.closed:
+            raise ValueError(
+                "The task graph is closed and cannot accept more tasks.")
+        if args is None:
+            args = []
+        if kwargs is None:
+            kwargs = {}
+        if dependent_task_list is None:
+            dependent_task_list = []
+        if target_path_list is None:
+            target_path_list = []
+        if ignore_path_list is None:
+            ignore_path_list = []
+        if func is None:
+            func = lambda: None
+        with self.global_lock:
+            task_id = len(self.global_working_task_set)
+            task = Task(
+                task_id, func, args, kwargs, target_path_list,
+                ignore_path_list, dependent_task_list, ignore_directories,
+                self.token_storage_path)
+            self.global_working_task_set.add(task)
+        if self.n_workers > 0:
+            self.work_queue.put(
+                (task,
+                 (self.global_lock,
+                  self.global_working_task_set,
+                  self.worker_pool),
+                 {}))
+        else:
+            task(
+                self.global_lock, self.global_working_task_set,
+                self.worker_pool)
+        return task
+
+    def join(self):
+        """Join all threads in the graph."""
+        for task in self.global_working_task_set:
+            task.join()
+
+
+class Task(object):
+    """Encapsulates work/task state for multiprocessing."""
+
+    def __init__(
+            self, task_id, func, args, kwargs, target_path_list,
+            ignore_path_list, dependent_task_list, ignore_directories,
+            token_storage_path):
+        """Make a Task.
+
+        Parameters:
+            task_id (int): unique task id from the task graph.
+            func (function): a function that takes the argument list
+                `args`
+            args (tuple): a list of arguments to pass to `func`.  Can be
+                None.
+            kwargs (dict): keyword arguments to pass to `func`.  Can be
+                None.
+            target_path_list (list): a list of filepaths that this task
+                should generate.
+            dependent_task_list (list of Task): a list of other
+                `Task`s that are to be invoked before `func(args)` is
+                invoked.
+            target_path_list (list): list of filepaths expected
+                to be generated by this func and args/kwargs.
+            ignore_path_list (list): list of file paths that could be in
+                args/kwargs that should be ignored when considering timestamp
+                hashes.
+            ignore_directories (boolean): if the existence/timestamp of any
+                directories discovered in args or kwargs is used as part
+                of the work token hash.
+            token_storage_path (string): path to a directory that exists
+                where task can store a file to indicate completion of task.
+        """
+        self.func = func
+        self.args = args
+        self.kwargs = kwargs
+        self.target_path_list = target_path_list
+        self.dependent_task_list = dependent_task_list
+        self.target_path_list = target_path_list
+        self.ignore_path_list = ignore_path_list
+        self.ignore_directories = ignore_directories
+        self.token_storage_path = token_storage_path
+        self.token_path = None  # not set until dependencies are blocked
+        self.task_id = task_id
+
+        # Used to ensure only one attempt at executing and also a mechanism
+        # to see when Task is complete
+        self.lock = threading.Lock()
+        self.lock.acquire()  # the only release is at the end of __call__
+
+        # https://stackoverflow.com/questions/273192/how-can-i-create-a-directory-if-it-does-not-exist
+        try:
+            os.makedirs(token_storage_path)
+        except OSError as exception:
+            if exception.errno != errno.EEXIST:
+                raise
+
+    def _calculate_token(self):
+        """Make a unique hash of the call. Standalone so it can be threaded."""
+        try:
+            if not hasattr(Task, 'func_source_map'):
+                Task.func_source_map = {}
+            # memoize func source code because it's likely we'll import
+            # the same func many times and reflection is slow
+            if self.func not in Task.func_source_map:
+                Task.func_source_map[self.func] = (
+                    inspect.getsource(self.func))
+            source_code = Task.func_source_map[self.func]
+        except (IOError, TypeError):
+            # many reasons for this, so just leave blank
+            source_code = ''
+
+        file_stat_list = list(_get_file_stats(
+            [self.args, self.kwargs],
+            self.target_path_list+self.ignore_path_list,
+            self.ignore_directories))
+
+        task_string = '%s:%s:%s:%s:%s:%s' % (
+            self.func.__name__, pickle.dumps(self.args),
+            json.dumps(self.kwargs, sort_keys=True), source_code,
+            self.target_path_list, str(file_stat_list))
+
+        return hashlib.sha1(task_string).hexdigest()
+
+    def __call__(
+            self, global_lock, global_working_task_dict,
+            global_worker_pool):
+        """Invoke this method when ready to execute task.
+
+        This function will execute `func` on `args`/`kwargs` under the
+        following circumstances:
+            * if no work token exists (a work token is a hashed combination
+                of the source code, arguments, target files, and associated
+                time stamps).
+            * if any input filepath arguments have a newer timestamp than the
+              work token or any path in `target_path_list`.
+            * AND all the tasks in `dependant_task_list` have been joined.
+
+
+        Parameters:
+            global_lock (threading.Lock): use this to lock global
+                the global resources to the task graph.
+            global_working_task_dict (dict): contains a dictionary of task_ids
+                to Tasks that are currently executing.  Global resource and
+                should acquire lock before modifying it.
+            global_worker_pool (multiprocessing.Pool): a process pool used to
+                execute subprocesses.  If None, use current process.
+
+        Returns:
+            None
+        """
+        try:
+            if len(self.dependent_task_list) > 0:
+                for task in self.dependent_task_list:
+                    task.join()
+
+            token_id = self._calculate_token()
+            self.token_path = os.path.join(self.token_storage_path, token_id)
+            LOGGER.debug("Starting task %s", token_id)
+
+            if self.is_complete():
+                LOGGER.debug(
+                    "Completion token exists for %s so not executing",
+                    self.task_id)
+                return
+
+            LOGGER.debug("Starting process for %s", token_id)
+            if global_worker_pool is not None:
+                result = global_worker_pool.apply_async(
+                    func=self.func, args=self.args, kwds=self.kwargs)
+                result.get()
+            else:
+                self.func(*self.args, **self.kwargs)
+            LOGGER.debug("Complete process for %s", token_id)
+            with open(self.token_path, 'w') as token_file:
+                token_file.write(str(datetime.datetime.now()))
+        finally:
+            self.lock.release()
+
+    def is_complete(self):
+        """Return true if complete token and expected files exist."""
+        return all([
+            os.path.exists(path)
+            for path in [self.token_path] + self.target_path_list])
+
+    def join(self):
+        """Block until task is complete, raise exception if not complete."""
+        with self.lock:
+            pass
+        if not self.is_complete():
+            raise RuntimeError(
+                "Task %s didn't complete, discontinuing "
+                "execution of %s" % (
+                    self.task_id, self.func.__name__))
+
+
+def _get_file_stats(base_value, ignore_list, ignore_directories):
+    """Iterate over any values that are filepaths by getting filestats.
+
+    Parameters:
+        base_value: any python value.
+        ignore_list (list): any paths found in this list are not included
+            as part of the file stats
+        ignore_directories (boolean): If True directories are not
+            considered for filestats.
+
+    Return:
+        list of (timestamp, filesize) tuples for any filepaths found in
+            base_value or nested in base value that are not otherwise
+            ignored by the input parameters.
+    """
+    if isinstance(base_value, types.StringTypes):
+        try:
+            if base_value not in ignore_list and (
+                    not os.path.isdir(base_value) or
+                    not ignore_directories):
+                yield (
+                    os.path.getmtime(base_value), os.path.getsize(
+                        base_value), base_value)
+        except OSError:
+            pass
+    elif isinstance(base_value, collections.Mapping):
+        for key in sorted(base_value.iterkeys()):
+            value = base_value[key]
+            for stat in _get_file_stats(
+                    value, ignore_list, ignore_directories):
+                yield stat
+    elif isinstance(base_value, collections.Iterable):
+        for value in base_value:
+            for stat in _get_file_stats(
+                    value, ignore_list, ignore_directories):
+                yield stat